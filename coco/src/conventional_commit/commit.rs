--- conflicted
+++ resolved
@@ -25,12 +25,6 @@
     raw_type: Option<String>,
 }
 
-<<<<<<< HEAD
-impl ConventionalCommit {
-    pub fn parse(commit: &str) -> Option<ConventionalCommit> {
-        let regex = Regex::new(r"([a-z,A-Z]+)(\(([a-z,A-Z]+)\))?(!)?: (.+)?").unwrap();
-        let caps_option = regex.captures(commit);
-=======
 impl Commit {
     /// Takes a commit string and parses it according to the conventional commit
     /// specification.
@@ -45,17 +39,16 @@
         }
         let caps_option = COMMIT_RE.captures(commit);
 
-        this_target = "commit_parser";
+        let this_target = "commit_parser";
 
-        debug!(target: this_target, "Starting the commit parsing")
->>>>>>> 46e7db07
+        debug!(target: this_target, "Starting the commit parsing");
 
         // return early if the regex did not find anything
         // TODO: Add specific log message for each failure point for
         //      later usage in linter
         if caps_option.is_none() {
             error!(target: this_target, "Commit message could not be tokenized, make sure that mandatory fields type and description are included in the message. 
-            Format: type: description")
+            Format: type: description");
             return None;
         }
 
@@ -85,15 +78,18 @@
         };
         let commit_type = commit.unwrap();
 
-        if caps.get(5).is_none {
-            eprintln!
+        if caps.get(5).is_none() {
+            unimplemented!();
         }
+
+        let description = caps.get(5).unwrap().as_str().to_string();
 
         Some(Commit {
             breaking: caps.get(4).is_some() || commit_type == CommitType::BreakingChange,
             commit_type,
             scope: caps.get(3).map(|m| m.as_str().to_owned()),
-            description: caps.get(5).map(|m| m.as_str().to_owned()),
+            description,
+            raw_type: todo!()
         })
     }
 
@@ -141,10 +137,7 @@
             description: String::from("allow provided config object to extend other configs"),
         };
 
-<<<<<<< HEAD
-        assert_eq!(ConventionalCommit::parse(commit_string).unwrap(), commit);
-=======
+
         assert_eq!(Commit::parse(commit_string).unwrap(), commit);
->>>>>>> 46e7db07
     }
 }