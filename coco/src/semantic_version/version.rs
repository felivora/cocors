#![warn(missing_docs)]

use regex::Regex;
use std::fmt;
use std::cmp::Ordering;

use crate::{Commit, CommitType};

/// A representation of a [semantic version](https://semver.org/) with convenience functions
///
/// It represents multiple 'levels' of version differences and compatibility between versions (`major`.`minor`.`patch`-`pre_release`+`metadata`):
/// - major:
#[derive(Eq, PartialEq, Debug, Clone, Default)]
pub struct Version {
    /// Represents breaking change in the public API, every bump in this version will reset the minor and patch fields
    /// to 0. When starting with development and while the public API is still considered unstable the major version
    /// should remain 0.
    pub major: u64,
    /// Must be incremented with the  introduction of a new, backwards compatible feature that is introduced
    /// in the Public API; it may be incremented with significant changes in the private code.
    /// Whenever it is incremented the patch version is reset to 0
    pub minor: u64,
    /// Patch will be incremented with the introduction of a bug fix, that is backwards compatible.
    pub patch: u64,
    /// The pre release tag indicates a version that is considered unstable and might not be usable with
    /// public API; the tag is optional and can be left empty. Tags must not be empty and must not start
    /// with 0
    pub pre_release: Option<String>,
    /// The metadata information helps in determining the exact build version in larger pipelines,
    /// where only small changes are included. With the metadata the exact build can be identified,
    /// e.g. by appending the commit hash. The metadata does not impact the precedence.
    pub metadata: Option<String>,
}

impl Version {
    /// Convenience function that simply resets every field to its default value
    ///
    /// Can be used when incrementing higher version bumps, when all other fields
    /// need to be reset.
    ///
    /// # Examples
    ///
    /// ```rust
    /// # use coco::Version;
    /// let mut version = Version::parse("1.2.3-alpha+d408340").unwrap();
    /// let empty = Version::default();
    /// let initial = Version::parse("0.0.0").unwrap();
    ///
    /// version.reset();
    ///
    /// assert_eq!(version, empty);
    /// assert_eq!(version, initial);
    /// ```
    pub fn reset(&mut self) {
        self.major = 0;
        self.minor = 0;
        self.patch = 0;
        self.pre_release = None;
        self.metadata = None;
    }

    /// Parses a string containing a semantic version, returns a Option<Version>
    ///
    /// The function takes the version string in the follwing format (int.int.int-string)
    /// with the components being [major.minor.patch-build] and parses them into the
    /// Version struct representing one semantic version. As defined in the specification all fields
    /// non optional fields MUST be present.
    /// If major, minor or patch fields are not found the return is `None`, the build tag is optional
    /// When a less strict parsing is required, use the function [`Version::parse_unchecked()`].
    ///
    /// `version` - A string slice that holds a version in the format numeric.numeric.numeric-string
    ///
    ///
    /// # Examples
    ///
    ///
    /// ```rust
    /// # use coco::Version;
    /// let version_correct = "1.2.3";
    /// assert!(Version::parse(version_correct).is_some());
    ///
    /// let with_optional = "1.2.3-build";
    /// assert!(Version::parse(with_optional).is_some());
    ///
    /// let version = Version {
    ///     major: 1,
    ///     minor: 2,
    ///     patch: 3,
    ///     pre_release: Some(String::from("build")),
    ///     metadata: None
    /// };
    ///
    /// let version_incorrect = "2.3";
    /// assert!(Version::parse(version_incorrect).is_none());
    /// ```
    pub fn parse(version: &str) -> Option<Version> {
        let version_regex =
            Regex::new(r"(\d+)\.(\d+)\.(\d+)(-[0-9A-Za-z-\.]+)?(\+[0-9A-Za-z-\.]+)?").unwrap();

        let caps_option = version_regex.captures(version);

        // return early if the regex did not find anything
        caps_option.as_ref()?;
        
        let caps = caps_option.unwrap();

        let major = caps.get(1).map(|m| m.as_str());
        let minor = caps.get(2).map(|m| m.as_str());
        let patch = caps.get(3).map(|m| m.as_str());
        let pre_release = caps.get(4).map(|m| {
            let mut pre_release_string = m.as_str().to_owned();
            pre_release_string.remove(0);
            pre_release_string
        });
        let metadata = caps.get(5).map(|m| {
            let mut metadata_string = m.as_str().to_owned();
            metadata_string.remove(0);
            metadata_string
        });

        // If one of the integral parts of the version is missing
        // return none here already
        // TODO: Set a specific log message for each point of failure?
        if major.is_none() || minor.is_none() || patch.is_none() {
            return None;
        }

        let mut semver = Version {
            major: 0,
            minor: 0,
            patch: 0,
            pre_release,
            metadata,
        };

        match major.unwrap().parse::<u64>() {
            Ok(n) => semver.major = n,
            Err(_) => return None,
        }

        match minor.unwrap().parse::<u64>() {
            Ok(n) => semver.minor = n,
            Err(_) => return None,
        }

        match patch.unwrap().parse::<u64>() {
            Ok(n) => semver.patch = n,
            Err(_) => return None,
        }

        Some(semver)
    }
<<<<<<< HEAD
=======

    /// Increments the version according to the [conventional commit specification](https://www.conventionalcommits.org/en/v1.0.0/#specification)
    ///
    /// Using a human readable format
    pub fn bump(&mut self, commit: &ConventionalCommit) {
        if commit.breaking {
            self.major += 1;
            return;
        }

        match commit.commit_type {
            CommitType::Fix => self.patch += 1,
            CommitType::Feature => {
                self.minor += 1;
                self.patch = 0;
            }
            CommitType::BreakingChange => {
                self.major += 1;
                self.minor = 0;
                self.patch = 0
            }
            _ => return,
        }

        self.pre_release = None;
        self.metadata = None;
    }

    pub fn rollback(&mut self, last_commit: &ConventionalCommit) {
        if last_commit.breaking {
            self.major -= 1;
            return;
        }

        match last_commit.commit_type {
            CommitType::Fix => self.patch -= 1,
            CommitType::Feature => self.minor -= 1,
            CommitType::BreakingChange => self.major -= 1,
            _ => (),
        }
    }
>>>>>>> 9efa1082
}

impl fmt::Display for Version {
    fn fmt(&self, f: &mut fmt::Formatter) -> fmt::Result {
        write!(
            f,
            "{}.{}.{}{}{}",
            self.major,
            self.minor,
            self.patch,
            self.pre_release
                .as_ref()
                .map_or_else(String::new, |p| { format!("-{}", p) }),
            self.metadata
                .as_ref()
                .map_or_else(String::new, |p| { format!("+{}", p) })
        )
    }
}

impl Ord for Version{
    fn cmp(&self, other: &Self) -> Ordering {
        
        if self.major != other.major {
            return self.major.cmp(&other.major)
        }

        if self.minor != other.minor {
            return self.minor.cmp(&other.minor)
        }

        if self.patch != other.patch {
            return self.patch.cmp(&other.patch)
        }
        
        if !(self.pre_release.is_some() && other.pre_release.is_some()){
           return self.pre_release.cmp(&other.pre_release).reverse()
        }
       

        // Pre Release precedence is calculated as follows:
        // 1.0.0-alpha < 1.0.0-alpha.1 < 1.0.0-alpha.beta < 1.0.0-beta < 1.0.0-beta.2 <
        // 1.0.0-beta.11 < 1.0.0-rc.1 < 1.0.0
        // Option was checked above (returned only if not both are some)
        // so unwrapping here is fine 
        let self_prerelease_clone = self.pre_release.clone().unwrap();
        let mut self_prerelease = self_prerelease_clone.split('.');
        let other_prerelease_clone = other.pre_release.clone().unwrap();
        let mut other_prerelease = other_prerelease_clone.split('.');
      
        loop {
           let s = self_prerelease.next();
           let o = other_prerelease.next();
           
           if s.is_none() && o.is_none(){
                break;
           }; 

           if s.is_none() {
               return Ordering::Less;
           }

           if o.is_none() {
               return Ordering::Greater;
           }

           if s.cmp(&o) != Ordering::Equal{
               return s.cmp(&o)
           }
        }
       
        Ordering::Equal
        
    }
}

impl PartialOrd for Version {
    fn partial_cmp(&self, other: &Self) -> Option<Ordering> {
        Some(self.cmp(other))
    }
}


#[cfg(test)]
mod ordering_test {

    use crate::Version;
    use std::cmp::Ordering;
    
    #[test]
    fn major_version_diff() {
        let version_greater = Version::parse("2.2.3").unwrap();
        let version_less = Version::parse("1.2.3").unwrap();

        assert_eq!(version_greater.cmp(&version_less), Ordering::Greater);
    }
   
    #[test]
    fn minor_version_diff() {
        let version_greater = Version::parse("1.3.3").unwrap();
        let version_less = Version::parse("1.2.3").unwrap();

        assert_eq!(version_greater.cmp(&version_less), Ordering::Greater);
    }
 
    #[test]
    fn patch_version_diff() {
        let version_greater = Version::parse("1.2.4").unwrap();
        let version_less = Version::parse("1.2.3").unwrap();

        assert_eq!(version_greater.cmp(&version_less), Ordering::Greater);
    }

    #[test]
    fn one_with_pre_release_diff() {
        let version_greater = Version::parse("1.2.3").unwrap();
        let version_less = Version::parse("1.2.3-alpha").unwrap();

        assert_eq!(version_greater.cmp(&version_less), Ordering::Greater);
    }

    #[test]
    fn pre_release_equal() {
        let version_greater = Version::parse("1.2.3-alpha").unwrap();
        let version_less = Version::parse("1.2.3-alpha").unwrap();

        assert_eq!(version_greater.cmp(&version_less), Ordering::Equal);
    }
    
    #[test]
    fn pre_release_same_amount_alpha_diff() {
        let version_greater = Version::parse("1.2.3-beta").unwrap();
        let version_less = Version::parse("1.2.3-alpha").unwrap();

        assert_eq!(version_greater.cmp(&version_less), Ordering::Greater);
    }
    
    #[test]
    fn pre_release_same_amount_numeric_diff() {
        let version_greater = Version::parse("1.2.3-alpha.beta").unwrap();
        let version_less = Version::parse("1.2.3-alpha.1111").unwrap();

        assert_eq!(version_greater.cmp(&version_less), Ordering::Greater);
    }

    #[test]
    fn pre_release_different_amount() {
        let version_greater = Version::parse("1.2.3-alpha.1").unwrap();
        let version_less = Version::parse("1.2.3-alpha").unwrap();

        assert_eq!(version_greater.cmp(&version_less), Ordering::Greater);
    }

    #[test]
    fn pre_release_difference_exists() {
        let version_greater = Version::parse("1.2.3").unwrap();
        let version_less = Version::parse("1.2.3-alpha.1").unwrap();

        assert_eq!(version_greater.cmp(&version_less), Ordering::Greater);
    }

    #[test]
    fn pre_release_sanity_check() {
        let version_greater = Version::parse("1.2.3-beta.11").unwrap();
        let version_less = Version::parse("1.2.3-alpha.1").unwrap();

        assert_eq!(version_greater.cmp(&version_less), Ordering::Greater);
    }

}

#[cfg(test)]
mod format_test {

    use crate::Version;

    #[test]
    fn with_optional_pre_release_label() {
        let version = Version {
            major: 1,
            minor: 2,
            patch: 3,
            pre_release: Some(String::from("alpha")),
            metadata: None,
        };

        assert_eq!(format!("{version}"), "1.2.3-alpha");
    }

    #[test]
    fn with_optional_pre_release_and_metadata_label() {
        let version = Version {
            major: 1,
            minor: 2,
            patch: 3,
            pre_release: Some(String::from("alpha.beta.3")),
            metadata: Some(String::from("d408340")),
        };
        assert_eq!(format!("{version}"), "1.2.3-alpha.beta.3+d408340");
    }

    #[test]
    fn with_optional_metadata_label() {
        let version = Version {
            major: 1,
            minor: 2,
            patch: 3,
            pre_release: None,
            metadata: Some(String::from("d408340")),
        };
        assert_eq!(format!("{version}"), "1.2.3+d408340");
    }

    #[test]
    fn without_optional() {
        let version = Version {
            major: 1,
            minor: 2,
            patch: 3,
            pre_release: None,
            metadata: None,
        };
        assert_eq!(format!("{version}"), "1.2.3");
    }
}

#[cfg(test)]
mod parse_test {

    use crate::Version;

    #[test]
    fn with_optional_pre_release_label() {
        let version = Version {
            major: 1,
            minor: 2,
            patch: 3,
            pre_release: Some(String::from("alpha.beta.3")),
            metadata: None,
        };

        assert_eq!(Version::parse("1.2.3-alpha.beta.3"), Some(version));
    }

    #[test]
    fn with_optional_pre_release_and_metadata_label() {
        let version = Version {
            major: 1,
            minor: 2,
            patch: 3,
            pre_release: Some(String::from("alpha")),
            metadata: Some(String::from("d408340")),
        };
        assert_eq!(Version::parse("1.2.3-alpha+d408340"), Some(version));
    }

    #[test]
    fn with_optional_metadata_label() {
        let version = Version {
            major: 1,
            minor: 2,
            patch: 3,
            pre_release: None,
            metadata: Some(String::from("d408340")),
        };
        assert_eq!(Version::parse("1.2.3+d408340"), Some(version));
    }

    #[test]
    fn without_optional() {
        let version = Version {
            major: 1,
            minor: 2,
            patch: 3,
            pre_release: None,
            metadata: None,
        };
        assert_eq!(format!("{version}"), "1.2.3");
    }
}<|MERGE_RESOLUTION|>--- conflicted
+++ resolved
@@ -1,8 +1,8 @@
 #![warn(missing_docs)]
 
 use regex::Regex;
+use std::cmp::Ordering;
 use std::fmt;
-use std::cmp::Ordering;
 
 use crate::{Commit, CommitType};
 
@@ -101,7 +101,7 @@
 
         // return early if the regex did not find anything
         caps_option.as_ref()?;
-        
+
         let caps = caps_option.unwrap();
 
         let major = caps.get(1).map(|m| m.as_str());
@@ -150,50 +150,6 @@
 
         Some(semver)
     }
-<<<<<<< HEAD
-=======
-
-    /// Increments the version according to the [conventional commit specification](https://www.conventionalcommits.org/en/v1.0.0/#specification)
-    ///
-    /// Using a human readable format
-    pub fn bump(&mut self, commit: &ConventionalCommit) {
-        if commit.breaking {
-            self.major += 1;
-            return;
-        }
-
-        match commit.commit_type {
-            CommitType::Fix => self.patch += 1,
-            CommitType::Feature => {
-                self.minor += 1;
-                self.patch = 0;
-            }
-            CommitType::BreakingChange => {
-                self.major += 1;
-                self.minor = 0;
-                self.patch = 0
-            }
-            _ => return,
-        }
-
-        self.pre_release = None;
-        self.metadata = None;
-    }
-
-    pub fn rollback(&mut self, last_commit: &ConventionalCommit) {
-        if last_commit.breaking {
-            self.major -= 1;
-            return;
-        }
-
-        match last_commit.commit_type {
-            CommitType::Fix => self.patch -= 1,
-            CommitType::Feature => self.minor -= 1,
-            CommitType::BreakingChange => self.major -= 1,
-            _ => (),
-        }
-    }
->>>>>>> 9efa1082
 }
 
 impl fmt::Display for Version {
@@ -214,59 +170,56 @@
     }
 }
 
-impl Ord for Version{
+impl Ord for Version {
     fn cmp(&self, other: &Self) -> Ordering {
-        
         if self.major != other.major {
-            return self.major.cmp(&other.major)
+            return self.major.cmp(&other.major);
         }
 
         if self.minor != other.minor {
-            return self.minor.cmp(&other.minor)
+            return self.minor.cmp(&other.minor);
         }
 
         if self.patch != other.patch {
-            return self.patch.cmp(&other.patch)
-        }
-        
-        if !(self.pre_release.is_some() && other.pre_release.is_some()){
-           return self.pre_release.cmp(&other.pre_release).reverse()
-        }
-       
+            return self.patch.cmp(&other.patch);
+        }
+
+        if !(self.pre_release.is_some() && other.pre_release.is_some()) {
+            return self.pre_release.cmp(&other.pre_release).reverse();
+        }
 
         // Pre Release precedence is calculated as follows:
         // 1.0.0-alpha < 1.0.0-alpha.1 < 1.0.0-alpha.beta < 1.0.0-beta < 1.0.0-beta.2 <
         // 1.0.0-beta.11 < 1.0.0-rc.1 < 1.0.0
         // Option was checked above (returned only if not both are some)
-        // so unwrapping here is fine 
+        // so unwrapping here is fine
         let self_prerelease_clone = self.pre_release.clone().unwrap();
         let mut self_prerelease = self_prerelease_clone.split('.');
         let other_prerelease_clone = other.pre_release.clone().unwrap();
         let mut other_prerelease = other_prerelease_clone.split('.');
-      
+
         loop {
-           let s = self_prerelease.next();
-           let o = other_prerelease.next();
-           
-           if s.is_none() && o.is_none(){
+            let s = self_prerelease.next();
+            let o = other_prerelease.next();
+
+            if s.is_none() && o.is_none() {
                 break;
-           }; 
-
-           if s.is_none() {
-               return Ordering::Less;
-           }
-
-           if o.is_none() {
-               return Ordering::Greater;
-           }
-
-           if s.cmp(&o) != Ordering::Equal{
-               return s.cmp(&o)
-           }
-        }
-       
+            };
+
+            if s.is_none() {
+                return Ordering::Less;
+            }
+
+            if o.is_none() {
+                return Ordering::Greater;
+            }
+
+            if s.cmp(&o) != Ordering::Equal {
+                return s.cmp(&o);
+            }
+        }
+
         Ordering::Equal
-        
     }
 }
 
@@ -276,13 +229,12 @@
     }
 }
 
-
 #[cfg(test)]
 mod ordering_test {
 
     use crate::Version;
     use std::cmp::Ordering;
-    
+
     #[test]
     fn major_version_diff() {
         let version_greater = Version::parse("2.2.3").unwrap();
@@ -290,7 +242,7 @@
 
         assert_eq!(version_greater.cmp(&version_less), Ordering::Greater);
     }
-   
+
     #[test]
     fn minor_version_diff() {
         let version_greater = Version::parse("1.3.3").unwrap();
@@ -298,7 +250,7 @@
 
         assert_eq!(version_greater.cmp(&version_less), Ordering::Greater);
     }
- 
+
     #[test]
     fn patch_version_diff() {
         let version_greater = Version::parse("1.2.4").unwrap();
@@ -322,7 +274,7 @@
 
         assert_eq!(version_greater.cmp(&version_less), Ordering::Equal);
     }
-    
+
     #[test]
     fn pre_release_same_amount_alpha_diff() {
         let version_greater = Version::parse("1.2.3-beta").unwrap();
@@ -330,7 +282,7 @@
 
         assert_eq!(version_greater.cmp(&version_less), Ordering::Greater);
     }
-    
+
     #[test]
     fn pre_release_same_amount_numeric_diff() {
         let version_greater = Version::parse("1.2.3-alpha.beta").unwrap();
@@ -362,7 +314,6 @@
 
         assert_eq!(version_greater.cmp(&version_less), Ordering::Greater);
     }
-
 }
 
 #[cfg(test)]
